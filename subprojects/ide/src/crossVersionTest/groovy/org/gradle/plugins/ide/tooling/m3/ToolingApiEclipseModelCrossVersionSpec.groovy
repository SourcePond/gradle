/*
 * Copyright 2010 the original author or authors.
 *
 * Licensed under the Apache License, Version 2.0 (the "License");
 * you may not use this file except in compliance with the License.
 * You may obtain a copy of the License at
 *
 *      http://www.apache.org/licenses/LICENSE-2.0
 *
 * Unless required by applicable law or agreed to in writing, software
 * distributed under the License is distributed on an "AS IS" BASIS,
 * WITHOUT WARRANTIES OR CONDITIONS OF ANY KIND, either express or implied.
 * See the License for the specific language governing permissions and
 * limitations under the License.
 */
package org.gradle.plugins.ide.tooling.m3

import org.gradle.integtests.tooling.fixture.ToolingApiSpecification
import org.gradle.integtests.tooling.fixture.WithOldConfigurationsSupport
import org.gradle.tooling.model.ExternalDependency
import org.gradle.tooling.model.eclipse.EclipseProject
import org.gradle.tooling.model.eclipse.HierarchicalEclipseProject
<<<<<<< HEAD
import spock.lang.Unroll
=======
import spock.lang.Ignore
>>>>>>> dcae20ae

class ToolingApiEclipseModelCrossVersionSpec extends ToolingApiSpecification implements WithOldConfigurationsSupport {

    @Ignore('https://github.com/gradle/gradle-private/issues/3439')
    def "can build the eclipse model for a java project"() {

        projectDir.file('build.gradle').text = '''
apply plugin: 'java'
description = 'this is a project'
'''
        projectDir.file('settings.gradle').text = 'rootProject.name = \"test project\"'

        when:
        HierarchicalEclipseProject minimalProject = loadToolingModel(HierarchicalEclipseProject)

        then:
        minimalProject.name == 'test project'
        minimalProject.description == 'this is a project'
        minimalProject.projectDirectory == projectDir
        minimalProject.parent == null
        minimalProject.children.empty

        when:
        EclipseProject fullProject = loadToolingModel(EclipseProject)

        then:
        fullProject.name == 'test project'
        fullProject.description == 'this is a project'
        fullProject.projectDirectory == projectDir
        fullProject.parent == null
        fullProject.children.empty
    }

    def "can build the eclipse model for an empty project"() {
        when:
        HierarchicalEclipseProject minimalProject = loadToolingModel(HierarchicalEclipseProject)

        then:
        minimalProject != null

        minimalProject.description == null
        minimalProject.parent == null
        minimalProject.children.empty
        minimalProject.sourceDirectories.empty
        minimalProject.projectDependencies.empty

        when:
        EclipseProject fullProject = loadToolingModel(EclipseProject)

        then:
        fullProject != null

        fullProject.description == null
        fullProject.parent == null
        fullProject.children.empty
        fullProject.sourceDirectories.empty
        fullProject.classpath.empty
        fullProject.projectDependencies.empty
    }

    def "does not run any tasks when fetching model"() {
        when:
        projectDir.file('build.gradle').text = '''
apply plugin: 'java'
gradle.taskGraph.beforeTask { throw new RuntimeException() }
'''
        HierarchicalEclipseProject project = loadToolingModel(HierarchicalEclipseProject)

        then:
        project != null
    }

    def "can build the eclipse source directories for a java project"() {

        projectDir.file('build.gradle').text = "apply plugin: 'java'"

        projectDir.create {
            src {
                main {
                    java {}
                    resources {}
                }
                test {
                    java {}
                    resources {}
                }
            }
        }

        when:
        HierarchicalEclipseProject minimalProject = loadToolingModel(HierarchicalEclipseProject)

        then:
        minimalProject != null

        minimalProject.sourceDirectories.size() == 4
        minimalProject.sourceDirectories[0].path == 'src/main/java'
        minimalProject.sourceDirectories[0].directory == projectDir.file('src/main/java')
        minimalProject.sourceDirectories[1].path == 'src/main/resources'
        minimalProject.sourceDirectories[1].directory == projectDir.file('src/main/resources')
        minimalProject.sourceDirectories[2].path == 'src/test/java'
        minimalProject.sourceDirectories[2].directory == projectDir.file('src/test/java')
        minimalProject.sourceDirectories[3].path == 'src/test/resources'
        minimalProject.sourceDirectories[3].directory == projectDir.file('src/test/resources')

        when:
        EclipseProject fullProject = loadToolingModel(EclipseProject)

        then:
        fullProject != null

        fullProject.sourceDirectories.size() == 4
        fullProject.sourceDirectories[0].path == 'src/main/java'
        fullProject.sourceDirectories[0].directory == projectDir.file('src/main/java')
        fullProject.sourceDirectories[1].path == 'src/main/resources'
        fullProject.sourceDirectories[1].directory == projectDir.file('src/main/resources')
        fullProject.sourceDirectories[2].path == 'src/test/java'
        fullProject.sourceDirectories[2].directory == projectDir.file('src/test/java')
        fullProject.sourceDirectories[3].path == 'src/test/resources'
        fullProject.sourceDirectories[3].directory == projectDir.file('src/test/resources')
    }

    def "can build the eclipse external dependencies for a java project"() {

        projectDir.file('settings.gradle').text = '''
include "a"
rootProject.name = 'root'
'''
        projectDir.file('build.gradle').text = """
allprojects { apply plugin: 'java' }
${mavenCentralRepository()}
dependencies {
    ${implementationConfiguration} 'commons-lang:commons-lang:2.5'
    ${implementationConfiguration} project(':a')
    ${runtimeConfiguration} 'commons-io:commons-io:1.4'
}
"""

        when:
        EclipseProject eclipseProject = loadToolingModel(EclipseProject)

        then:
        eclipseProject != null

        eclipseProject.classpath.size() == 2
        eclipseProject.classpath.every { it instanceof ExternalDependency }
        eclipseProject.classpath.collect { it.file.name } as Set == ['commons-lang-2.5.jar', 'commons-io-1.4.jar' ] as Set
        eclipseProject.classpath.collect { it.source?.name } as Set == ['commons-lang-2.5-sources.jar', 'commons-io-1.4-sources.jar'] as Set
        eclipseProject.classpath.collect { it.javadoc?.name } as Set == [null, null] as Set
    }

    def "can build the minimal Eclipse model for a java project with the idea plugin applied"() {

        projectDir.file('build.gradle').text = """
apply plugin: 'java'
apply plugin: 'idea'

dependencies {
    ${implementationConfiguration} files { throw new RuntimeException('should not be resolving this') }
}
"""

        when:
        HierarchicalEclipseProject minimalProject = loadToolingModel(HierarchicalEclipseProject)

        then:
        minimalProject != null
    }

<<<<<<< HEAD
    @Unroll
=======
    @Ignore('https://github.com/gradle/gradle-private/issues/3439')
>>>>>>> dcae20ae
    def "can build the eclipse project dependencies for a java project"() {
        projectDir.file("gradle.properties") << """
            org.gradle.parallel=$parallel
        """
        projectDir.file('settings.gradle').text = '''
include "a", "a:b"
rootProject.name = 'root'
'''
        projectDir.file('build.gradle').text = """
allprojects {
    apply plugin: 'java'
}
project(':a') {
    dependencies {
        ${implementationConfiguration} project(':')
        ${implementationConfiguration} project(':a:b')
    }
}
"""

        when:
        HierarchicalEclipseProject minimalModel = loadToolingModel(HierarchicalEclipseProject)

        then:
        HierarchicalEclipseProject minimalProject = minimalModel.children[0]

        minimalProject.projectDependencies.size() == 2

        minimalProject.projectDependencies.any { it.path == 'root' }
        minimalProject.projectDependencies.any { it.path == 'b' }

        when:
        EclipseProject fullModel = loadToolingModel(EclipseProject)

        then:
        EclipseProject fullProject = fullModel.children[0]

        fullProject.projectDependencies.size() == 2

        fullProject.projectDependencies.any { it.path == 'root' }
        fullProject.projectDependencies.any { it.path == 'b' }

        where:
        parallel << [true, false]
    }

    def "can build project dependencies with targetProject references for complex scenarios"() {

        projectDir.file('settings.gradle').text = '''
include "c", "a", "a:b"
rootProject.name = 'root'
'''
        projectDir.file('build.gradle').text = """
allprojects {
    apply plugin: 'java'
}
project(':a') {
    dependencies {
        ${implementationConfiguration} project(':')
        ${implementationConfiguration} project(':a:b')
        ${implementationConfiguration} project(':c')
    }
}
project(':c') {
    dependencies {
        ${implementationConfiguration} project(':a:b')
    }
}
"""

        when:
        EclipseProject rootProject = loadToolingModel(EclipseProject)

        then:
        def projectC = rootProject.children.find { it.name == 'c'}
        def projectA = rootProject.children.find { it.name == 'a'}

        projectC.projectDependencies.any {it.path == 'b'}

        projectA.projectDependencies.any {it.path == 'b'}
        projectA.projectDependencies.any {it.path == 'c'}
        projectA.projectDependencies.any {it.path == 'root'}
    }

    def "can build the eclipse project hierarchy for a multi-project build"() {

        projectDir.file('settings.gradle').text = '''
            include "child1", "child2", "child1:grandChild1"
            rootProject.name = 'root'
'''
        projectDir.file('child1').mkdirs()

        when:
        EclipseProject rootProject = loadToolingModel(EclipseProject)

        then:
        rootProject != null
        rootProject.name == 'root'
        rootProject.parent == null

        rootProject.children.size() == 2
        def children = rootProject.children.sort { it.name }

        EclipseProject child1 = children[0]
        child1.name == 'child1'
        child1.parent == rootProject
        child1.children.size() == 1

        EclipseProject child1Child1 = child1.children[0]
        child1Child1.name == 'grandChild1'
        child1Child1.parent == child1
        child1Child1.children.size() == 0

        EclipseProject child2 = children[1]
        child2.name == 'child2'
        child2.parent == rootProject
        child2.children.size() == 0
    }

    def "can build the eclipse project hierarchy for a multi-project build and access child projects directly"() {

        projectDir.file('settings.gradle').text = '''
            include "child1", "child2", "child1:grandChild1"
            rootProject.name = 'root'
'''
        projectDir.file('child1').mkdirs()

        when:
        toolingApi.withConnector { connector ->
            connector.searchUpwards(true)
            connector.forProjectDirectory(projectDir.file('child1'))
        }
        EclipseProject child = loadToolingModel(EclipseProject)

        then:
        child.name == 'child1'
        child.parent != null
        child.parent.name == 'root'
        child.children.size() == 1
    }

    def "respects customized eclipse project name"() {
        settingsFile.text = "include ':foo', ':bar'"
        buildFile.text = """
allprojects {
    apply plugin:'java'
    apply plugin:'eclipse'
}

configure(project(':bar')) {
    eclipse {
        project {
            name = "customized-bar"
        }
    }
}
"""
        when:
        HierarchicalEclipseProject rootProject = loadToolingModel(HierarchicalEclipseProject)
        then:
        rootProject.children.any { it.name == 'foo'}
        rootProject.children.any { it.name == 'customized-bar'}
    }
}<|MERGE_RESOLUTION|>--- conflicted
+++ resolved
@@ -20,11 +20,8 @@
 import org.gradle.tooling.model.ExternalDependency
 import org.gradle.tooling.model.eclipse.EclipseProject
 import org.gradle.tooling.model.eclipse.HierarchicalEclipseProject
-<<<<<<< HEAD
 import spock.lang.Unroll
-=======
 import spock.lang.Ignore
->>>>>>> dcae20ae
 
 class ToolingApiEclipseModelCrossVersionSpec extends ToolingApiSpecification implements WithOldConfigurationsSupport {
 
@@ -194,11 +191,8 @@
         minimalProject != null
     }
 
-<<<<<<< HEAD
     @Unroll
-=======
     @Ignore('https://github.com/gradle/gradle-private/issues/3439')
->>>>>>> dcae20ae
     def "can build the eclipse project dependencies for a java project"() {
         projectDir.file("gradle.properties") << """
             org.gradle.parallel=$parallel
