// tag::plugins_block[]
plugins {
<<<<<<< HEAD
    id 'com.gradle.plugin-publish' version '1.0.0-rc-3'
=======
    id 'java-gradle-plugin'                           // <1>
    id 'maven-publish'                                // <2>
    id 'com.gradle.plugin-publish' version '1.0.0'    // <3>
>>>>>>> 4a5c5f06
}
// end::plugins_block[]

// tag::global_config[]
group = 'io.github.johndoe' // <1>
version = '1.0'     // <2>

gradlePlugin { // <3>
    website = '<substitute your project website>' // <4>
    vcsUrl = '<uri to project source repository>' // <5>

    // ... // <6>
}
// end::global_config[]

// tag::per_plugin_config[]
gradlePlugin { // <1>
    // ... // <2>

    plugins { // <3>
        greetingsPlugin { // <4>
            id = '<your plugin identifier>' // <5>
            displayName = '<short displayable name for plugin>' // <6>
            description = '<human-readable description of what your plugin is about>' // <7>
            tags.set(['tags', 'for', 'your', 'plugins']) // <8>
            implementationClass = '<your plugin class>'
        }
    }
}
// end::per_plugin_config[]

// tag::local_repository[]
publishing {
    repositories {
        maven {
            name = 'localPluginRepository'
            url = '../local-plugin-repository'
        }
    }
}
// end::local_repository[]<|MERGE_RESOLUTION|>--- conflicted
+++ resolved
@@ -1,12 +1,6 @@
 // tag::plugins_block[]
 plugins {
-<<<<<<< HEAD
-    id 'com.gradle.plugin-publish' version '1.0.0-rc-3'
-=======
-    id 'java-gradle-plugin'                           // <1>
-    id 'maven-publish'                                // <2>
-    id 'com.gradle.plugin-publish' version '1.0.0'    // <3>
->>>>>>> 4a5c5f06
+    id 'com.gradle.plugin-publish' version '1.0.0'
 }
 // end::plugins_block[]
 
