/*
 * Copyright 2011 the original author or authors.
 *
 * Licensed under the Apache License, Version 2.0 (the "License");
 * you may not use this file except in compliance with the License.
 * You may obtain a copy of the License at
 *
 *      http://www.apache.org/licenses/LICENSE-2.0
 *
 * Unless required by applicable law or agreed to in writing, software
 * distributed under the License is distributed on an "AS IS" BASIS,
 * WITHOUT WARRANTIES OR CONDITIONS OF ANY KIND, either express or implied.
 * See the License for the specific language governing permissions and
 * limitations under the License.
 */

package org.gradle.integtests.tooling.m8

import org.gradle.integtests.fixtures.AvailableJavaHomes
import org.gradle.integtests.tooling.fixture.MinTargetGradleVersion
import org.gradle.integtests.tooling.fixture.MinToolingApiVersion
import org.gradle.integtests.tooling.fixture.ToolingApiSpecification
import org.gradle.tooling.model.build.BuildEnvironment
import org.gradle.util.TextUtil
import spock.lang.IgnoreIf
import org.gradle.integtests.tooling.fixture.TextUtil

@MinToolingApiVersion('1.0-milestone-8')
@MinTargetGradleVersion('1.0-milestone-8')
class GradlePropertiesIntegrationTest extends ToolingApiSpecification {

    def setup() {
        //this test does not make any sense in embedded mode
        //as we don't own the process
        toolingApi.isEmbedded = false
    }

    def "tooling api honours jvm args specified in gradle.properties"() {
        dist.file('build.gradle') << """
assert java.lang.management.ManagementFactory.runtimeMXBean.inputArguments.contains('-Xmx16m')
assert System.getProperty('some-prop') == 'some-value'
"""
        dist.file('gradle.properties') << "org.gradle.jvmargs=-Dsome-prop=some-value -Xmx16m"

        when:
        BuildEnvironment env = toolingApi.withConnection { connection ->
            connection.newBuild().run() //the assert
            connection.getModel(BuildEnvironment.class)
        }

        then:
        env.java.jvmArguments.contains('-Xmx16m')
    }

    @IgnoreIf({ AvailableJavaHomes.bestAlternative == null })
    def "tooling api honours java home specified in gradle.properties"() {
        File javaHome = AvailableJavaHomes.bestAlternative
<<<<<<< HEAD
        
        dist.file('build.gradle') << "assert System.getProperty('java.home').startsWith('$javaHome')"
        
        dist.file('gradle.properties') << "org.gradle.java.home=${TextUtil.escapeString(javaHome.canonicalPath)}"
=======
        String javaHomePath = TextUtil.escapeString(javaHome.canonicalPath)

        dist.file('build.gradle') << "assert new File(System.getProperty('java.home')).canonicalPath.startsWith('$javaHomePath')"

        dist.file('gradle.properties') << "org.gradle.java.home=$javaHomePath"
>>>>>>> 3396d965

        when:
        BuildEnvironment env = toolingApi.withConnection { connection ->
            connection.newBuild().run() //the assert
            connection.getModel(BuildEnvironment.class)
        }

        then:
        env.java.javaHome == javaHome
    }
}<|MERGE_RESOLUTION|>--- conflicted
+++ resolved
@@ -19,11 +19,10 @@
 import org.gradle.integtests.fixtures.AvailableJavaHomes
 import org.gradle.integtests.tooling.fixture.MinTargetGradleVersion
 import org.gradle.integtests.tooling.fixture.MinToolingApiVersion
+import org.gradle.integtests.tooling.fixture.TextUtil
 import org.gradle.integtests.tooling.fixture.ToolingApiSpecification
 import org.gradle.tooling.model.build.BuildEnvironment
-import org.gradle.util.TextUtil
 import spock.lang.IgnoreIf
-import org.gradle.integtests.tooling.fixture.TextUtil
 
 @MinToolingApiVersion('1.0-milestone-8')
 @MinTargetGradleVersion('1.0-milestone-8')
@@ -55,18 +54,11 @@
     @IgnoreIf({ AvailableJavaHomes.bestAlternative == null })
     def "tooling api honours java home specified in gradle.properties"() {
         File javaHome = AvailableJavaHomes.bestAlternative
-<<<<<<< HEAD
-        
-        dist.file('build.gradle') << "assert System.getProperty('java.home').startsWith('$javaHome')"
-        
-        dist.file('gradle.properties') << "org.gradle.java.home=${TextUtil.escapeString(javaHome.canonicalPath)}"
-=======
         String javaHomePath = TextUtil.escapeString(javaHome.canonicalPath)
 
         dist.file('build.gradle') << "assert new File(System.getProperty('java.home')).canonicalPath.startsWith('$javaHomePath')"
 
         dist.file('gradle.properties') << "org.gradle.java.home=$javaHomePath"
->>>>>>> 3396d965
 
         when:
         BuildEnvironment env = toolingApi.withConnection { connection ->
