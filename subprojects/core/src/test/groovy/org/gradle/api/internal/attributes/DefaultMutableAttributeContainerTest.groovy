/*
 * Copyright 2017 the original author or authors.
 *
 * Licensed under the Apache License, Version 2.0 (the "License");
 * you may not use this file except in compliance with the License.
 * You may obtain a copy of the License at
 *
 *      http://www.apache.org/licenses/LICENSE-2.0
 *
 * Unless required by applicable law or agreed to in writing, software
 * distributed under the License is distributed on an "AS IS" BASIS,
 * WITHOUT WARRANTIES OR CONDITIONS OF ANY KIND, either express or implied.
 * See the License for the specific language governing permissions and
 * limitations under the License.
 */

package org.gradle.api.internal.attributes

import org.gradle.api.attributes.Attribute
import org.gradle.api.internal.provider.DefaultProperty
<<<<<<< HEAD
import org.gradle.api.internal.provider.PropertyHost
import org.gradle.api.provider.Property
=======
import org.gradle.api.internal.provider.DefaultProvider
import org.gradle.api.internal.provider.PropertyHost
import org.gradle.api.provider.Property
import org.gradle.api.provider.Provider
>>>>>>> 73214879
import org.gradle.util.AttributeTestUtil
import spock.lang.Specification

class DefaultMutableAttributeContainerTest extends Specification {
    def attributesFactory = AttributeTestUtil.attributesFactory()

    def "can override attributes from parent"() {
        def attr1 = Attribute.of("one", String)
        def attr2 = Attribute.of("two", String)

        given:
        def parent = new DefaultMutableAttributeContainer(attributesFactory)
        parent.attribute(attr1, "parent")
        parent.attribute(attr2, "parent")

        def child = new DefaultMutableAttributeContainer(attributesFactory, parent)
        child.attribute(attr1, "child")

        expect:
        child.getAttribute(attr1) == "child"
        child.getAttribute(attr2) == "parent"

        def immutable1 = child.asImmutable()
        immutable1.getAttribute(attr1) == "child"
        immutable1.getAttribute(attr2) == "parent"

        parent.attribute(attr2, "new parent")

        child.getAttribute(attr1) == "child"
        child.getAttribute(attr2) == "new parent"

        immutable1.getAttribute(attr1) == "child"
        immutable1.getAttribute(attr2) == "parent"

        def immutable2 = child.asImmutable()
        immutable2.getAttribute(attr1) == "child"
        immutable2.getAttribute(attr2) == "new parent"
    }

    def "adding mismatched attribute types fails fast"() {
<<<<<<< HEAD
        Property<Integer> testProperty = new DefaultProperty<>(Mock(PropertyHost), Integer)
=======
        Property<Integer> testProperty = new DefaultProperty<>(Mock(PropertyHost), Integer).convention(1)
>>>>>>> 73214879
        def testAttribute = Attribute.of("test", String)
        def container = new DefaultMutableAttributeContainer(attributesFactory)

        when:
        container.attribute(testAttribute, testProperty)
<<<<<<< HEAD

        then:
        def e = thrown(IllegalArgumentException)
        e.message.contains("Unexpected type for attribute: 'test'. Attribute value's actual type: java.lang.Integer did not match the expected type: java.lang.String")
=======
        then:
        def e = thrown(IllegalArgumentException)
        e.message.contains("Unexpected type for attribute 'test' provided. Expected a value of type java.lang.String but found a value of type java.lang.Integer.")
    }

    def "adding mismatched attribute types fails when retrieving the key when the provider does not know the type"() {
        Provider<?> testProperty = new DefaultProvider<?>( { 1 })
        def testAttribute = Attribute.of("test", String)
        def container = new DefaultMutableAttributeContainer(attributesFactory)

        when:
        container.attribute(testAttribute, testProperty)
        container.getAttribute(testAttribute)
        then:
        def e = thrown(IllegalArgumentException)
        e.message.contains("Unexpected type for attribute 'test' provided. Expected a value of type java.lang.String but found a value of type java.lang.Integer.")
    }

    def "adding and retrieving lazy attribute works if attribute key already present in parent"() {
        given:
        def parent = new DefaultMutableAttributeContainer(attributesFactory)
        def testAttr = Attribute.of("test", String)
        parent.attribute(testAttr, "parent")

        Property<String> testProperty = new DefaultProperty<>(Mock(PropertyHost), String).convention("child")
        def child = new DefaultMutableAttributeContainer(attributesFactory, parent)

        when:
        child.attribute(testAttr, testProperty)

        then:
        "child" == child.getAttribute(testAttr)
    }

    def "equals should return true for 2 containers with different provider instances that return the same value"() {
        Property<Integer> testProperty1 = new DefaultProperty<>(Mock(PropertyHost), String).convention("value")
        Property<Integer> testProperty2 = new DefaultProperty<>(Mock(PropertyHost), String).convention("value")
        def testAttribute = Attribute.of("test", String)
        def container1 = new DefaultMutableAttributeContainer(attributesFactory)
        def container2 = new DefaultMutableAttributeContainer(attributesFactory)

        when:
        container1.attribute(testAttribute, testProperty1)
        container2.attribute(testAttribute, testProperty2)

        then:
        container1 == container2
        container2 == container1
    }

    def "equals should return false for 2 containers with different provider instances that return different values"() {
        Property<Integer> testProperty1 = new DefaultProperty<>(Mock(PropertyHost), String).convention("value1")
        Property<Integer> testProperty2 = new DefaultProperty<>(Mock(PropertyHost), String).convention("value2")
        def testAttribute = Attribute.of("test", String)
        def container1 = new DefaultMutableAttributeContainer(attributesFactory)
        def container2 = new DefaultMutableAttributeContainer(attributesFactory)

        when:
        container1.attribute(testAttribute, testProperty1)
        container2.attribute(testAttribute, testProperty2)

        then:
        container1 != container2
        container2 != container1
    }

    def "hashCode should return the same result for 2 containers with different provider instances that return the same value"() {
        Property<Integer> testProperty1 = new DefaultProperty<>(Mock(PropertyHost), String).convention("value")
        Property<Integer> testProperty2 = new DefaultProperty<>(Mock(PropertyHost), String).convention("value")
        def testAttribute = Attribute.of("test", String)
        def container1 = new DefaultMutableAttributeContainer(attributesFactory)
        def container2 = new DefaultMutableAttributeContainer(attributesFactory)

        when:
        container1.attribute(testAttribute, testProperty1)
        container2.attribute(testAttribute, testProperty2)

        then:
        container1.hashCode() == container2.hashCode()
    }

    def "hashCode should return different result for 2 containers with different provider instances that return different values"() {
        Property<Integer> testProperty1 = new DefaultProperty<>(Mock(PropertyHost), String).convention("value1")
        Property<Integer> testProperty2 = new DefaultProperty<>(Mock(PropertyHost), String).convention("value2")
        def testAttribute = Attribute.of("test", String)
        def container1 = new DefaultMutableAttributeContainer(attributesFactory)
        def container2 = new DefaultMutableAttributeContainer(attributesFactory)

        when:
        container1.attribute(testAttribute, testProperty1)
        container2.attribute(testAttribute, testProperty2)

        then:
        container1.hashCode() != container2.hashCode()
>>>>>>> 73214879
    }
}<|MERGE_RESOLUTION|>--- conflicted
+++ resolved
@@ -18,15 +18,10 @@
 
 import org.gradle.api.attributes.Attribute
 import org.gradle.api.internal.provider.DefaultProperty
-<<<<<<< HEAD
-import org.gradle.api.internal.provider.PropertyHost
-import org.gradle.api.provider.Property
-=======
 import org.gradle.api.internal.provider.DefaultProvider
 import org.gradle.api.internal.provider.PropertyHost
 import org.gradle.api.provider.Property
 import org.gradle.api.provider.Provider
->>>>>>> 73214879
 import org.gradle.util.AttributeTestUtil
 import spock.lang.Specification
 
@@ -67,22 +62,12 @@
     }
 
     def "adding mismatched attribute types fails fast"() {
-<<<<<<< HEAD
-        Property<Integer> testProperty = new DefaultProperty<>(Mock(PropertyHost), Integer)
-=======
         Property<Integer> testProperty = new DefaultProperty<>(Mock(PropertyHost), Integer).convention(1)
->>>>>>> 73214879
         def testAttribute = Attribute.of("test", String)
         def container = new DefaultMutableAttributeContainer(attributesFactory)
 
         when:
         container.attribute(testAttribute, testProperty)
-<<<<<<< HEAD
-
-        then:
-        def e = thrown(IllegalArgumentException)
-        e.message.contains("Unexpected type for attribute: 'test'. Attribute value's actual type: java.lang.Integer did not match the expected type: java.lang.String")
-=======
         then:
         def e = thrown(IllegalArgumentException)
         e.message.contains("Unexpected type for attribute 'test' provided. Expected a value of type java.lang.String but found a value of type java.lang.Integer.")
@@ -177,6 +162,5 @@
 
         then:
         container1.hashCode() != container2.hashCode()
->>>>>>> 73214879
     }
 }