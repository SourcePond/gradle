--- conflicted
+++ resolved
@@ -42,22 +42,14 @@
 public class DefaultTransformer implements Transformer {
 
     private final Class<? extends ArtifactTransform> implementationClass;
-<<<<<<< HEAD
-    private final Isolatable<Object> parameterObject;
-=======
-    private final Isolatable<?> config;
->>>>>>> e5f027d0
+    private final Isolatable<?> parameterObject;
     private final boolean requiresDependencies;
     private final Isolatable<Object[]> parameters;
     private final InstanceFactory<? extends ArtifactTransform> instanceFactory;
     private final HashCode inputsHash;
     private final ImmutableAttributes fromAttributes;
 
-<<<<<<< HEAD
-    public DefaultTransformer(Class<? extends ArtifactTransform> implementationClass, Isolatable<Object> parameterObject, Isolatable<Object[]> parameters, HashCode inputsHash, InstantiatorFactory instantiatorFactory, ImmutableAttributes fromAttributes) {
-=======
-    public DefaultTransformer(Class<? extends ArtifactTransform> implementationClass, Isolatable<?> config, Isolatable<Object[]> parameters, HashCode inputsHash, InstantiatorFactory instantiatorFactory, ImmutableAttributes fromAttributes) {
->>>>>>> e5f027d0
+    public DefaultTransformer(Class<? extends ArtifactTransform> implementationClass, Isolatable<?> parameterObject, Isolatable<Object[]> parameters, HashCode inputsHash, InstantiatorFactory instantiatorFactory, ImmutableAttributes fromAttributes) {
         this.implementationClass = implementationClass;
         this.parameterObject = parameterObject;
         this.instanceFactory = instantiatorFactory.injectScheme(ImmutableSet.of(Workspace.class, PrimaryInput.class, PrimaryInputDependencies.class, TransformParameters.class)).forType(implementationClass);
